/**
 * @license
 * Copyright 2016 Google Inc. All rights reserved.
 *
 * Licensed under the Apache License, Version 2.0 (the "License");
 * you may not use this file except in compliance with the License.
 * You may obtain a copy of the License at
 *
 *     http://www.apache.org/licenses/LICENSE-2.0
 *
 * Unless required by applicable law or agreed to in writing, software
 * distributed under the License is distributed on an "AS IS" BASIS,
 * WITHOUT WARRANTIES OR CONDITIONS OF ANY KIND, either express or implied.
 * See the License for the specific language governing permissions and
 * limitations under the License.
 */
'use strict';

const log = require('../lib/log.js');
const Audit = require('../audits/audit');
const URL = require('../lib/url-shim');

/**
 * @typedef {!Object<string, !Array<!Promise<*>>>}
 */
let GathererResults; // eslint-disable-line no-unused-vars

/**
 * Class that drives browser to load the page and runs gatherer lifecycle hooks.
 * Execution sequence when GatherRunner.run() is called:
 *
 * 1. Setup
 *   A. navigate to about:blank
 *   B. driver.connect()
 *   C. GatherRunner.setupDriver()
 *     i. assertNoSameOriginServiceWorkerClients
 *     ii. beginEmulation
 *     iii. enableRuntimeEvents
 *     iv. evaluateScriptOnLoad rescue native Promise from potential polyfill
 *     v. cleanAndDisableBrowserCaches
 *     vi. clearDataForOrigin
 *     vii. blockUrlPatterns
 *
 * 2. For each pass in the config:
 *   A. GatherRunner.beforePass()
 *     i. navigate to about:blank
 *     ii. all gatherer's beforePass()
 *   B. GatherRunner.pass()
 *     i. GatherRunner.loadPage()
 *       b. beginTrace (if requested) & beginNetworkCollect
 *       c. navigate to options.url (and wait for onload)
 *     ii. all gatherer's pass()
 *   C. GatherRunner.afterPass()
 *     i. endTrace (if requested) & endNetworkCollect & endThrottling
 *     ii. all gatherer's afterPass()
 *
 * 3. Teardown
 *   A. GatherRunner.disposeDriver()
 *   B. collect all artifacts and return them
 *     i. collectArtifacts() from completed passes on each gatherer
 *     ii. add trace data and computed artifact methods
 */
class GatherRunner {
  /**
   * Loads about:blank and waits there briefly. Since a Page.reload command does
   * not let a service worker take over, we navigate away and then come back to
   * reload. We do not `waitForLoad` on about:blank since a page load event is
   * never fired on it.
   * @param {!Driver} driver
   * @param {url=} url
   * @param {number=} duration
   * @return {!Promise}
   */
  static loadBlank(driver, url = 'about:blank', duration = 300) {
    return driver.gotoURL(url).then(_ => new Promise(resolve => setTimeout(resolve, duration)));
  }

  /**
   * Loads options.url with specified options.
   * @param {!Driver} driver
   * @param {!Object} options
   * @return {!Promise}
   */
  static loadPage(driver, options) {
    return Promise.resolve()
      // Begin tracing only if requested by config.
      .then(_ => options.config.recordTrace && driver.beginTrace(options.flags))
      // Network is always recorded for gatherer use
      .then(_ => driver.beginNetworkCollect(options))
      // Navigate.
      .then(_ => driver.gotoURL(options.url, {
        waitForLoad: true,
        disableJavaScript: !!options.disableJavaScript,
        flags: options.flags,
      }));
  }

  /**
   * @param {!Driver} driver
   * @param {!GathererResults} gathererResults
   * @param {!Object} options
   * @return {!Promise}
   */
  static setupDriver(driver, gathererResults, options) {
    log.log('status', 'Initializing…');
    const resetStorage = !options.flags.disableStorageReset;
    // Enable emulation based on flags
    return driver.assertNoSameOriginServiceWorkerClients(options.url)
      .then(_ => driver.beginEmulation(options.flags))
      .then(_ => driver.enableRuntimeEvents())
      .then(_ => driver.cacheNatives())
      .then(_ => driver.dismissJavaScriptDialogs())
      .then(_ => resetStorage && driver.cleanAndDisableBrowserCaches())
      .then(_ => resetStorage && driver.clearDataForOrigin(options.url))
      .then(_ => driver.blockUrlPatterns(options.flags.blockedUrlPatterns || []))
      .then(_ => gathererResults.UserAgent = [driver.getUserAgent()]);
  }

  static disposeDriver(driver) {
    // We dont need to hold up the reporting for the reload/disconnect,
    // so we will not return a promise in here.
    log.log('status', 'Disconnecting from browser...');
    driver.disconnect().catch(err => {
      // Ignore disconnecting error if browser was already closed.
      // See https://github.com/GoogleChrome/lighthouse/issues/1583
      if (!(/close\/.*status: 500$/.test(err.message))) {
        log.error('GatherRunner disconnect', err.message);
      }
    });
  }

  /**
   * Test any error output from the promise, absorbing non-fatal errors and
   * throwing on fatal ones so that run is stopped.
   * @param {!Promise<*>} promise
   * @return {!Promise<*>}
   */
  static recoverOrThrow(promise) {
    return promise.catch(err => {
      if (err.fatal) {
        throw err;
      }
    });
  }

  /**
   * Throws an error if the original network request failed or wasn't found.
   * @param {string} url The URL of the original requested page.
   * @param {{online: boolean}} driver
   * @param {!Array<WebInspector.NetworkRequest>} networkRecords
   */
  static assertPageLoaded(url, driver, networkRecords) {
    const mainRecord = networkRecords.find(record => {
      // record.url is actual request url, so needs to be compared without any URL fragment.
      return URL.equalWithExcludedFragments(record.url, url);
    });
    if (driver.online && (!mainRecord || mainRecord.failed)) {
      const message = mainRecord ? mainRecord.localizedFailDescription : 'timeout reached';
      log.error('GatherRunner', message);
      const error = new Error(`Unable to load the page: ${message}`);
      error.code = 'PAGE_LOAD_ERROR';
      throw error;
    }
  }

  /**
   * Navigates to about:blank and calls beforePass() on gatherers before tracing
   * has started and before navigation to the target page.
   * @param {!Object} options
   * @param {!GathererResults} gathererResults
   * @return {!Promise}
   */
  static beforePass(options, gathererResults) {
    const blankPage = options.config.blankPage;
    const blankDuration = options.config.blankDuration;
    const pass = GatherRunner.loadBlank(options.driver, blankPage, blankDuration);

    return options.config.gatherers.reduce((chain, gatherer) => {
      return chain.then(_ => {
        const artifactPromise = Promise.resolve().then(_ => gatherer.beforePass(options));
        gathererResults[gatherer.name] = [artifactPromise];
        return GatherRunner.recoverOrThrow(artifactPromise);
      });
    }, pass);
  }

  /**
   * Navigates to requested URL and then runs pass() on gatherers while trace
   * (if requested) is still being recorded.
   * @param {!Object} options
   * @param {!GathererResults} gathererResults
   * @return {!Promise}
   */
  static pass(options, gathererResults) {
    const driver = options.driver;
    const config = options.config;
    const gatherers = config.gatherers;

    const gatherernames = gatherers.map(g => g.name).join(', ');
    const status = 'Loading page & waiting for onload';
    log.log('status', status, gatherernames);

    const pass = GatherRunner.loadPage(driver, options).then(_ => {
      log.log('statusEnd', status);
    });

    return gatherers.reduce((chain, gatherer) => {
      return chain.then(_ => {
        const artifactPromise = Promise.resolve().then(_ => gatherer.pass(options));
        gathererResults[gatherer.name].push(artifactPromise);
        return GatherRunner.recoverOrThrow(artifactPromise);
      });
    }, pass);
  }

  /**
   * Ends tracing and collects trace data (if requested for this pass), and runs
   * afterPass() on gatherers with trace data passed in. Promise resolves with
   * object containing trace and network data.
   * @param {!Object} options
   * @param {!GathererResults} gathererResults
   * @return {!Promise}
   */
  static afterPass(options, gathererResults) {
    const driver = options.driver;
    const config = options.config;
    const gatherers = config.gatherers;
    const passData = {};

    let pass = Promise.resolve();

    if (config.recordTrace) {
      pass = pass.then(_ => {
        log.log('status', 'Retrieving trace');
        return driver.endTrace(config.pauseBeforeTraceEndMs);
      }).then(traceContents => {
        // Before Chrome 54.0.2816 (codereview.chromium.org/2161583004),
        // traceContents was an array of trace events; after, traceContents is
        // an object with a traceEvents property. Normalize to object form.
        passData.trace = Array.isArray(traceContents) ?
            {traceEvents: traceContents} : traceContents;
        log.verbose('statusEnd', 'Retrieving trace');
      });
    }

    const status = 'Retrieving network records';
    pass = pass.then(_ => {
      passData.devtoolsLog = driver.devtoolsLog;
      log.log('status', status);
      return driver.endNetworkCollect();
    }).then(networkRecords => {
      GatherRunner.assertPageLoaded(options.url, driver, networkRecords);
<<<<<<< HEAD
      // expose devtoolsLog & networkRecords to gatherers
      passData.devtoolsLog = driver.devtoolsLog;
=======
      // Expose devtoolsLog & networkRecords to gatherers
>>>>>>> ff4d6671
      passData.networkRecords = networkRecords;
      log.verbose('statusEnd', status);
    });

    // Disable throttling so the afterPass analysis isn't throttled
    pass = pass.then(_ => driver.setThrottling(options.flags, {useThrottling: false}));

    pass = gatherers.reduce((chain, gatherer) => {
      const status = `Retrieving: ${gatherer.name}`;
      return chain.then(_ => {
        log.log('status', status);
        const artifactPromise = Promise.resolve().then(_ => gatherer.afterPass(options, passData));
        gathererResults[gatherer.name].push(artifactPromise);
        return GatherRunner.recoverOrThrow(artifactPromise);
      }).then(_ => {
        log.verbose('statusEnd', status);
      });
    }, pass);

    // Resolve on tracing data using passName from config.
    return pass.then(_ => passData);
  }

  /**
   * Takes the results of each gatherer phase for each gatherer and uses the
   * last produced value (that's not undefined) as the artifact for that
   * gatherer. If a non-fatal error was rejected from a gatherer phase,
   * uses that error object as the artifact instead.
   * @param {!GathererResults} gathererResults
   * @return {!Promise<!Artifacts>}
   */
  static collectArtifacts(gathererResults) {
    const artifacts = {};

    return Object.keys(gathererResults).reduce((chain, gathererName) => {
      return chain.then(_ => {
        const phaseResultsPromises = gathererResults[gathererName];
        return Promise.all(phaseResultsPromises).then(phaseResults => {
          // Take last defined pass result as artifact.
          const definedResults = phaseResults.filter(element => element !== undefined);
          const artifact = definedResults[definedResults.length - 1];
          if (artifact === undefined) {
            throw new Error(`${gathererName} failed to provide an artifact.`);
          }
          artifacts[gathererName] = artifact;
        }, err => {
          // To reach this point, all errors are non-fatal, so return err to
          // runner to handle turning it into an error audit.
          artifacts[gathererName] = err;
        });
      });
    }, Promise.resolve()).then(_ => {
      return artifacts;
    });
  }

  static run(passes, options) {
    const driver = options.driver;
    const tracingData = {
      traces: {},
      devtoolsLogs: {},
      networkRecords: {}
    };

    if (typeof options.url !== 'string' || options.url.length === 0) {
      return Promise.reject(new Error('You must provide a url to the gather-runner'));
    }

    if (typeof options.flags === 'undefined') {
      options.flags = {};
    }

    if (typeof options.config === 'undefined') {
      return Promise.reject(new Error('You must provide a config'));
    }

    if (typeof options.flags.disableCpuThrottling === 'undefined') {
      options.flags.disableCpuThrottling = false;
    }

    passes = this.instantiateGatherers(passes, options.config.configDir);

    const gathererResults = {};

    return driver.connect()
      .then(_ => GatherRunner.loadBlank(driver))
      .then(_ => GatherRunner.setupDriver(driver, gathererResults, options))

      // Run each pass
      .then(_ => {
        // If the main document redirects, we'll update this to keep track
        let urlAfterRedirects;
        return passes.reduce((chain, config, passIndex) => {
          const runOptions = Object.assign({}, options, {config});
          return chain
            .then(_ => driver.setThrottling(options.flags, config))
            .then(_ => GatherRunner.beforePass(runOptions, gathererResults))
            .then(_ => GatherRunner.pass(runOptions, gathererResults))
            .then(_ => GatherRunner.afterPass(runOptions, gathererResults))
            .then(passData => {
              // If requested by config, merge trace -> tracingData
              const passName = config.passName || Audit.DEFAULT_PASS;
              if (config.recordTrace) {
                tracingData.traces[passName] = passData.trace;
              }

<<<<<<< HEAD
              // passData.networkRecords is now discarded and not added onto artifacts
              tracingData.devtoolsLogs[passName] = passData.devtoolsLog;
=======
              tracingData.networkRecords[passName] = passData.networkRecords;
>>>>>>> ff4d6671

              if (passIndex === 0) {
                urlAfterRedirects = runOptions.url;
              }
            });
        }, Promise.resolve()).then(_ => {
          options.url = urlAfterRedirects;
        });
      })
      .then(_ => GatherRunner.disposeDriver(driver))
      .then(_ => GatherRunner.collectArtifacts(gathererResults))
      .then(artifacts => {
        // Add tracing data to the artifacts object.
        return Object.assign(artifacts, tracingData);
      })
      // cleanup on error
      .catch(err => {
        GatherRunner.disposeDriver(driver);

        throw err;
      });
  }

  static getGathererClass(nameOrGathererClass, configPath) {
    const Runner = require('../runner');
    const coreList = Runner.getGathererList();

    let GathererClass;
    if (typeof nameOrGathererClass === 'string') {
      const name = nameOrGathererClass;

      // See if the gatherer is a Lighthouse core gatherer.
      const coreGatherer = coreList.find(a => a === `${name}.js`);
      let requirePath = `./gatherers/${name}`;
      if (!coreGatherer) {
        // Otherwise, attempt to find it elsewhere. This throws if not found.
        requirePath = Runner.resolvePlugin(name, configPath, 'gatherer');
      }

      GathererClass = require(requirePath);

      this.assertValidGatherer(GathererClass, name);
    } else {
      GathererClass = nameOrGathererClass;
      this.assertValidGatherer(GathererClass);
    }

    return GathererClass;
  }

  static assertValidGatherer(GathererDefinition, gathererName) {
    const gathererInstance = new GathererDefinition();
    gathererName = gathererName || gathererInstance.name || 'gatherer';

    if (typeof gathererInstance.beforePass !== 'function') {
      throw new Error(`${gathererName} has no beforePass() method.`);
    }

    if (typeof gathererInstance.pass !== 'function') {
      throw new Error(`${gathererName} has no pass() method.`);
    }

    if (typeof gathererInstance.afterPass !== 'function') {
      throw new Error(`${gathererName} has no afterPass() method.`);
    }
  }

  static instantiateGatherers(passes, rootPath) {
    return passes.map(pass => {
      pass.gatherers = pass.gatherers.map(gatherer => {
        // If this is already instantiated, don't do anything else.
        if (typeof gatherer !== 'string') {
          return gatherer;
        }

        const GathererClass = GatherRunner.getGathererClass(gatherer, rootPath);
        return new GathererClass();
      });

      return pass;
    });
  }
}

module.exports = GatherRunner;<|MERGE_RESOLUTION|>--- conflicted
+++ resolved
@@ -239,23 +239,18 @@
         // an object with a traceEvents property. Normalize to object form.
         passData.trace = Array.isArray(traceContents) ?
             {traceEvents: traceContents} : traceContents;
+        passData.devtoolsLog = driver.devtoolsLog;
         log.verbose('statusEnd', 'Retrieving trace');
       });
     }
 
     const status = 'Retrieving network records';
     pass = pass.then(_ => {
-      passData.devtoolsLog = driver.devtoolsLog;
       log.log('status', status);
       return driver.endNetworkCollect();
     }).then(networkRecords => {
       GatherRunner.assertPageLoaded(options.url, driver, networkRecords);
-<<<<<<< HEAD
-      // expose devtoolsLog & networkRecords to gatherers
-      passData.devtoolsLog = driver.devtoolsLog;
-=======
-      // Expose devtoolsLog & networkRecords to gatherers
->>>>>>> ff4d6671
+      // Expose networkRecords to gatherers
       passData.networkRecords = networkRecords;
       log.verbose('statusEnd', status);
     });
@@ -357,17 +352,12 @@
             .then(_ => GatherRunner.afterPass(runOptions, gathererResults))
             .then(passData => {
               // If requested by config, merge trace -> tracingData
+              // passData.networkRecords is now discarded and not added onto artifacts
               const passName = config.passName || Audit.DEFAULT_PASS;
               if (config.recordTrace) {
                 tracingData.traces[passName] = passData.trace;
+                tracingData.devtoolsLogs[passName] = passData.devtoolsLog;
               }
-
-<<<<<<< HEAD
-              // passData.networkRecords is now discarded and not added onto artifacts
-              tracingData.devtoolsLogs[passName] = passData.devtoolsLog;
-=======
-              tracingData.networkRecords[passName] = passData.networkRecords;
->>>>>>> ff4d6671
 
               if (passIndex === 0) {
                 urlAfterRedirects = runOptions.url;

--- conflicted
+++ resolved
@@ -83,25 +83,7 @@
       audits: []
     };
 
-<<<<<<< HEAD
-    return new Promise((resolve, reject) => {
-      const warningListener = function(args) {
-        const warningMsg = args[1];
-        const isMatch = new RegExp(`overwrite.+${unlikelyPassName}`).test(warningMsg);
-        if (isMatch) {
-          log.events.removeListener('warning', warningListener);
-          resolve();
-        } else {
-          reject(isMatch);
-        }
-      };
-      log.events.addListener('warning', warningListener);
-
-      const _ = new Config(configJson);
-    });
-=======
     assert.throws(_ => new Config(configJson), /unique/);
->>>>>>> ff4d6671
   });
 
   it('warns when traced twice with no passNames specified', () => {
@@ -292,11 +274,7 @@
       },
       passes: [
         {recordTrace: true, gatherers: []},
-<<<<<<< HEAD
-        {gatherers: ['accessibility']},
-=======
         {passName: 'a11y', gatherers: ['accessibility']},
->>>>>>> ff4d6671
       ],
       audits: [
         'accessibility/color-contrast',
